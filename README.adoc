:rabbitmq-version: 3.9.11
:hop-version: 4.0.0.RC1
:jackson-version: 2.13.0
:reactor-netty-version: 1.0.13

= Hop, Java Client for the RabbitMQ HTTP API

image:https://github.com/rabbitmq/hop/workflows/Build%20(Linux)/badge.svg?branch=main["Build Status", link="https://github.com/rabbitmq/hop/actions?query=workflow%3A%22Build+%28Linux%29%22+branch%3Amain"]

Hop is a Java client for the
https://raw.githack.com/rabbitmq/rabbitmq-server/v{rabbitmq-version}/deps/rabbitmq_management/priv/www/api/index.html[RabbitMQ HTTP API].

== Polyglot

Hop is designed to be easy to use from other JVM languages, primarily Groovy,
Scala, and Kotlin.

N.B. that Clojure already includes an HTTP API client as part of
http://clojurerabbitmq.info[Langohr], and you should use Langohr instead.

== Reactive

As of Hop 2.1.0, a new reactive, non-blocking IO client based on https://projectreactor.io/[Reactor Netty]
is available. Note the original blocking IO client remains available.

== Project Maturity

This project is mature and covers all key RabbitMQ HTTP API endpoints.

Meaningful breaking API changes are reflected in the version.
User documentation is currently kept in this README.

== Pre-requisites

As of 4.0, Hop requires Java 11 or later.

== Maven Artifacts

image:https://maven-badges.herokuapp.com/maven-central/com.rabbitmq/http-client/badge.svg["Maven Central", link="https://maven-badges.herokuapp.com/maven-central/com.rabbitmq/http-client"]

Project artifacts are available from Maven Central.

For milestones and release candidates, declare the
<<milestone-rc-repository,milestone repository>> in your dependency manager.

=== Dependency Manager Configuration

If you want to use the **blocking IO client**, add the following dependencies:

.pom.xml
[source,xml,subs="attributes,specialcharacters"]
----
<dependency>
  <groupId>com.rabbitmq</groupId>
  <artifactId>http-client</artifactId>
  <version>{hop-version}</version>
</dependency>
<dependency>
  <groupId>com.fasterxml.jackson.core</groupId>
  <artifactId>jackson-databind</artifactId>
  <version>{jackson-version}</version>
</dependency>
----

.build.gradle
[source,groovy,subs="attributes,specialcharacters"]
----
compile "com.rabbitmq:http-client:{hop-version}"
compile "com.fasterxml.jackson.core:jackson-databind:{jackson-version}"
----

If you want to use the **reactive, non-blocking IO client**, add the following dependencies:

.pom.xml
[source,xml,subs="attributes,specialcharacters"]
----
<dependency>
  <groupId>com.rabbitmq</groupId>
  <artifactId>http-client</artifactId>
  <version>{hop-version}</version>
</dependency>
<dependency>
  <groupId>io.projectreactor.netty</groupId>
  <artifactId>reactor-netty</artifactId>
  <version>{reactor-netty-version}</version>
</dependency>
<dependency>
  <groupId>com.fasterxml.jackson.core</groupId>
  <artifactId>jackson-databind</artifactId>
  <version>{jackson-version}</version>
</dependency>
----

.build.gradle
[source,groovy,subs="attributes,specialcharacters"]
----
compile "com.rabbitmq:http-client:{hop-version}"
compile "io.projectreactor.netty:reactor-netty:{reactor-netty-version}"
compile "com.fasterxml.jackson.core:jackson-databind:{jackson-version}"
----

[[milestone-rc-repository]]
=== Milestones and Release Candidates

Milestones and release candidates are available on the RabbitMQ Milestone Repository:

Maven:

.pom.xml
[source,xml,subs="attributes,specialcharacters"]
----
<repositories>
<repository>
  <id>packagecloud-rabbitmq-maven-milestones</id>
  <url>https://packagecloud.io/rabbitmq/maven-milestones/maven2</url>
  <releases>
    <enabled>true</enabled>
  </releases>
  <snapshots>
    <enabled>false</enabled>
  </snapshots>
  </repository>
</repositories>
----

Gradle:

.build.gradle
[source,groovy,subs="attributes,specialcharacters"]
----
repositories {
  maven {
    url "https://packagecloud.io/rabbitmq/maven-milestones/maven2"
  }
}
----

== Usage Guide

=== Instantiating a Client

Hop faithfully follows RabbitMQ HTTP API conventions in its API. You interact with the server
using a single class, `Client`, which needs an API endpoint and
a pair of credentials to be instantiated:

[source,java]
----
import com.rabbitmq.http.client.Client;
import com.rabbitmq.http.client.ClientParameters;

Client c = new Client(
  new ClientParameters()
    .url("http://127.0.0.1:15672/api/")
    .username("guest")
    .password("guest")
);
----

=== HTTP Layer (Synchronous Client)

The synchronous client uses https://docs.oracle.com/en/java/javase/11/docs/api/java.net.http/java/net/http/HttpClient.html[Java 11's `HttpClient`] internally.

==== Advanced Configuration

The client uses sensible defaults, but it is possible to customize the `HttpClient` instance and requests creation with `JdkHttpClientHttpLayer#configure()`:

[source,java]
----
HttpLayerFactory httpLayerFactory =
  JdkHttpClientHttpLayer.configure()  // (1)
    .clientBuilderConsumer(
      clientBuilder ->  // (2)
        clientBuilder
          .connectTimeout(Duration.ofSeconds(10)))
    .requestBuilderConsumer(
      requestBuilder ->  // (3)
        requestBuilder
          .timeout(Duration.ofSeconds(10))
          .setHeader("Authorization", authorization("guest", "guest")))
    .create();  // (4)

Client c =
    new Client(
        new ClientParameters()
            .url("http://127.0.0.1:15672/api/")
            .username("guest")
            .password("guest")
            .httpLayerFactory(httpLayerFactory));  // (5)
----
<1> Configure the HTTP layer factory
<2> Configure the creation of the `HttpClient` instance
<3> Configure the creation of each request
<4> Instantiate the HTTP layer factory
<5> Set the HTTP layer factory

==== TLS

Set the `SSLContext` on the `HttpClient` builder to configure TLS:

[source,java]
----
SSLContext sslContext = SSLContext.getInstance("TLSv1.3");  // (1)
sslContext.init(kmf.getKeyManagers(), tmf.getTrustManagers(), random);  // (2)
HttpLayerFactory factory =
  JdkHttpClientHttpLayer.configure()
    .clientBuilderConsumer(builder -> builder.sslContext(sslContext))  // (3)
    .create();
----
<1> Create the SSL context
<2> Initialize the SSL context
<3> Set the SSL context on the client builder

Note the `HttpClient` enables https://tools.ietf.org/search/rfc2818#section-3.1[hostname verification] by default.
This is a good thing for security, but it can generate surprising failures.

Hostname verification can be disabled _globally_ with the https://bugs.openjdk.java.net/browse/JDK-8213309[`jdk.internal.httpclient.disableHostnameVerification` system property] for development or test purposes, but at no cost in a production environment.

=== Getting Overview

[source,java]
----
c.getOverview();
----

=== Node and Cluster Status

[source,java]
----
// list cluster nodes
c.getNodes();

// get status and metrics of individual node
c.getNode("rabbit@mercurio.local");
----

=== Operations on Connections

[source,java]
----
// list client connections
c.getConnections();

// get status and metrics of individual connection
c.getConnection("127.0.0.1:61779 -> 127.0.0.1:5672");

// forcefully close connection
c.closeConnection("127.0.0.1:61779 -> 127.0.0.1:5672");
----

=== Operations on Channels

[source,java]
----
// list all channels
c.getChannels();

// list channels on individual connection
c.getChannels("127.0.0.1:61779 -> 127.0.0.1:5672");

// list detailed channel info
c.getChannel("127.0.0.1:61779 -> 127.0.0.1:5672 (3)");
----

=== Operations on Vhosts

[source,java]
----
// get status and metrics of individual vhost
c.getVhost("/");
----

=== Managing Users

TBD

=== Managing Permissions

TBD

=== Operations on Exchanges

TBD

=== Operations on Queues

[source,java]
----
// list all queues
c.getQueues();

// list all queues in a vhost
c.getQueues();

// declare a queue that's not durable, auto-delete,
// and non-exclusive
c.declareQueue("/", "queue1", new QueueInfo(false, true, false));

// bind a queue
c.bindQueue("/", "queue1", "amq.fanout", "routing-key");

// delete a queue
c.deleteQueue("/", "queue1");
----

=== Operations on Bindings

[source,java]
----
// list bindings where exchange "an.exchange" is source
// (other things are bound to it)
c.getBindingsBySource("/", "an.exchange");

// list bindings where exchange "an.exchange" is destination
// (it is bound to other exchanges)
c.getBindingsByDestination("/", "an.exchange");
----

== Running Tests (with Docker)

Start the broker:

```sh
docker run -it --rm --name rabbitmq -p 5672:5672 -p 15672:15672 rabbitmq:3.8-management
```

Configure the broker for the test suite:

```sh
export HOP_RABBITMQCTL="DOCKER:rabbitmq"
./bin/before_build.sh
```

Launch the test suite:

```sh
./mvnw test
```

== Running Tests

To run the suite against a specific RabbitMQ node, export `HOP_RABBITMQCTL`
and `HOP_RABBITMQ_PLUGINS` to point at `rabbitmqctl` and `rabbitmq-plugins`
from the installation.

Then set up the node that is assumed to be running:

```sh
./bin/before_build.sh
```

This will enable several plugins used by the test suite and configure the node
to use a much shorter event refresh interval so that HTTP API reflects system state
changes with less of a delay.

To run the tests:

```sh
./mvnw test
```

The test suite assumes RabbitMQ is running locally with
stock settings and a few plugins are enabled:

* `rabbitmq_management` (listening on port 15672)
* `rabbitmq_shovel_management`
* `rabbitmq_federation_management`

To run the suite against a specific RabbitMQ node, export `HOP_RABBITMQCTL`
and `HOP_RABBITMQ_PLUGINS`
to point at `rabbitmqctl` and `rabbitmq-plugins` from the installation.

The test suite can use a different port than 15672 by specifying it with the
`rabbitmq.management.port` system property:

``` sh
./mvnw test -Drabbitmq.management.port=15673
```

== Versioning

This library uses https://semver.org/[semantic versioning].

== Support

See the https://www.rabbitmq.com/java-versions.html[RabbitMQ Java libraries support page]
for the support timeline of this library.

== License

https://www.apache.org/licenses/LICENSE-2.0.html[Apache 2.0].


== Copyright

Michael Klishin, 2014-2016.

<<<<<<< HEAD
VMware, Inc. or its affiliates, 2014-2022.
=======
VMware, Inc. or its affiliates, 2014-2021.
>>>>>>> bf38fa65
<|MERGE_RESOLUTION|>--- conflicted
+++ resolved
@@ -394,8 +394,4 @@
 
 Michael Klishin, 2014-2016.
 
-<<<<<<< HEAD
-VMware, Inc. or its affiliates, 2014-2022.
-=======
-VMware, Inc. or its affiliates, 2014-2021.
->>>>>>> bf38fa65
+VMware, Inc. or its affiliates, 2014-2022.